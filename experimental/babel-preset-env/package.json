--- conflicted
+++ resolved
@@ -1,10 +1,6 @@
 {
   "name": "babel-preset-env",
-<<<<<<< HEAD
   "version": "2.0.0-alpha.12",
-=======
-  "version": "1.5.2",
->>>>>>> 0c847c45
   "description": "A Babel preset for each environment.",
   "author": "Henry Zhu <hi@henryzoo.com>",
   "homepage": "https://babeljs.io/",
@@ -70,10 +66,8 @@
     "babel-preset-env": "2.0.0-alpha.1",
     "babel-register": "7.0.0-alpha.12",
     "chai": "^3.5.0",
-<<<<<<< HEAD
-    "codecov": "^2.0.1",
-    "compat-table": "kangax/compat-table#1f0bb0913736fe8c4c11b139766c73b9cbedb9f2",
-    "electron-to-chromium": "^1.3.11",
+    "codecov": "^1.0.1",
+    "compat-table": "kangax/compat-table#d88c80ea6dcbc7064112eb46bb020718107892f7",
     "eslint": "^3.17.1",
     "eslint-config-babel": "^6.0.0",
     "eslint-plugin-flowtype": "^2.33.0",
@@ -81,14 +75,6 @@
     "fs-extra": "^2.0.0",
     "husky": "^0.13.2",
     "lint-staged": "^3.3.1",
-=======
-    "codecov": "^1.0.1",
-    "compat-table": "kangax/compat-table#d88c80ea6dcbc7064112eb46bb020718107892f7",
-    "eslint": "^3.17.1",
-    "eslint-config-babel": "^6.0.0",
-    "eslint-plugin-flowtype": "^2.29.1",
-    "fs-extra": "~2.0.0",
->>>>>>> 0c847c45
     "lodash": "^4.17.4",
     "mocha": "^3.2.0",
     "nyc": "^10.1.2",
