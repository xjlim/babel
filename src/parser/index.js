import { reservedWords } from "../util/identifier";
import { getOptions } from "../options";
import Tokenizer from "../tokenizer";

export const plugins = {};

export default class Parser extends Tokenizer {
  constructor(options: Object, input: string) {
    options = getOptions(options);
    super(options, input);

    this.options = options;
    this.inModule = this.options.sourceType === "module";
    this.input = input;
    this.plugins = this.loadPlugins(this.options.plugins);
    this.filename = options.sourceFilename;

    // If enabled, skip leading hashbang line.
    if (this.state.pos === 0 && this.input[0] === "#" && this.input[1] === "!") {
      this.skipLineComment(2);
    }
  }

  isReservedWord(word: string): boolean {
    if (word === "await") {
      return this.inModule;
    } else {
      return reservedWords[6](word);
    }
  }

  hasPlugin(name: string): boolean {
    return !!this.plugins[name];
  }

  extend(name: string, f: Function) {
    this[name] = f(this[name]);
  }

<<<<<<< HEAD
=======
  loadAllPlugins() {
    // ensure flow plugin loads last, also ensure estree is not loaded with *
    const pluginNames = Object.keys(plugins).filter((name) => name !== "flow" && name !== "estree");
    pluginNames.push("flow");

    pluginNames.forEach((name) => {
      const plugin = plugins[name];
      if (plugin) plugin(this);
    });
  }

>>>>>>> fac13290
  loadPlugins(pluginList: Array<string>): { [key: string]: boolean } {
    const pluginMap = {};

    if (pluginList.indexOf("flow") >= 0) {
      // ensure flow plugin loads last
      pluginList = pluginList.filter((plugin) => plugin !== "flow");
      pluginList.push("flow");
    }

    if (pluginList.indexOf("estree") >= 0) {
      // ensure estree plugin loads first
      pluginList = pluginList.filter((plugin) => plugin !== "estree");
      pluginList.unshift("estree");
    }

    for (const name of pluginList) {
      if (!pluginMap[name]) {
        pluginMap[name] = true;

        const plugin = plugins[name];
        if (plugin) plugin(this);
      }
    }

    return pluginMap;
  }

  parse(): {
    type: "File",
    program: {
      type: "Program",
      body: Array<Object>
    }
  } {
    const file = this.startNode();
    const program = this.startNode();
    this.nextToken();
    return this.parseTopLevel(file, program);
  }
}<|MERGE_RESOLUTION|>--- conflicted
+++ resolved
@@ -37,20 +37,6 @@
     this[name] = f(this[name]);
   }
 
-<<<<<<< HEAD
-=======
-  loadAllPlugins() {
-    // ensure flow plugin loads last, also ensure estree is not loaded with *
-    const pluginNames = Object.keys(plugins).filter((name) => name !== "flow" && name !== "estree");
-    pluginNames.push("flow");
-
-    pluginNames.forEach((name) => {
-      const plugin = plugins[name];
-      if (plugin) plugin(this);
-    });
-  }
-
->>>>>>> fac13290
   loadPlugins(pluginList: Array<string>): { [key: string]: boolean } {
     const pluginMap = {};
 
